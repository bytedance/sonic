/*
 * Copyright 2021 ByteDance Inc.
 *
 * Licensed under the Apache License, Version 2.0 (the "License");
 * you may not use this file except in compliance with the License.
 * You may obtain a copy of the License at
 *
 *     http://www.apache.org/licenses/LICENSE-2.0
 *
 * Unless required by applicable law or agreed to in writing, software
 * distributed under the License is distributed on an "AS IS" BASIS,
 * WITHOUT WARRANTIES OR CONDITIONS OF ANY KIND, either express or implied.
 * See the License for the specific language governing permissions and
 * limitations under the License.
 */

package encoder

import (
    `bytes`
    `encoding/json`
    `reflect`
    `runtime`
    `unsafe`

    `github.com/bytedance/sonic/internal/native`
    `github.com/bytedance/sonic/internal/native/types`
    `github.com/bytedance/sonic/internal/rt`
    `github.com/bytedance/sonic/option`
)

// Options is a set of encoding options.
type Options uint64

const (
    bitSortMapKeys          = iota
    bitEscapeHTML          
    bitCompactMarshaler
    bitNoQuoteTextMarshaler
    bitNoNullSliceOrMap
)

const (
    // SortMapKeys indicates that the keys of a map needs to be sorted 
    // before serializing into JSON.
    // WARNING: This hurts performance A LOT, USE WITH CARE.
    SortMapKeys          Options = 1 << bitSortMapKeys

    // EscapeHTML indicates encoder to escape all HTML characters 
    // after serializing into JSON (see https://pkg.go.dev/encoding/json#HTMLEscape).
    // WARNING: This hurts performance A LOT, USE WITH CARE.
    EscapeHTML           Options = 1 << bitEscapeHTML

    // CompactMarshaler indicates that the output JSON from json.Marshaler 
    // is always compact and needs no validation 
    CompactMarshaler     Options = 1 << bitCompactMarshaler

    // NoQuoteTextMarshaler indicates that the output text from encoding.TextMarshaler 
    // is always escaped string and needs no quoting
    NoQuoteTextMarshaler Options = 1 << bitNoQuoteTextMarshaler

<<<<<<< HEAD
    NoNullSliceOrMap     Options = 1 << bitNoNullSliceOrMap
=======
    CompatibleWithStd Options = SortMapKeys | EscapeHTML | CompactMarshaler
>>>>>>> f8fb04a1
)

// Encoder represents a specific set of encoder configurations.
type Encoder struct {
    Opts Options
    prefix string
    indent string
}

// Encode returns the JSON encoding of v.
func (self *Encoder) Encode(v interface{}) ([]byte, error) {
    if self.indent != "" || self.prefix != "" { 
        return EncodeIndented(v, self.prefix, self.indent, self.Opts)
    }
    return Encode(v, self.Opts)
}

// SortKeys enables the SortMapKeys option.
func (self *Encoder) SortKeys() *Encoder {
    self.Opts |= SortMapKeys
    return self
}

// SetEscapeHTML specifies if option EscapeHTML opens
func (self *Encoder) SetEscapeHTML(f bool) {
    if f {
        self.Opts |= EscapeHTML
    } else {
        self.Opts &= ^EscapeHTML
    }
}

// SetCompactMarshaler specifies if option CompactMarshaler opens
func (self *Encoder) SetCompactMarshaler(f bool) {
    if f {
        self.Opts |= CompactMarshaler
    } else {
        self.Opts &= ^CompactMarshaler
    }
}

// SetNoQuoteTextMarshaler specifies if option NoQuoteTextMarshaler opens
func (self *Encoder) SetNoQuoteTextMarshaler(f bool) {
    if f {
        self.Opts |= NoQuoteTextMarshaler
    } else {
        self.Opts &= ^NoQuoteTextMarshaler
    }
}

// SetIndent instructs the encoder to format each subsequent encoded
// value as if indented by the package-level function EncodeIndent().
// Calling SetIndent("", "") disables indentation.
func (enc *Encoder) SetIndent(prefix, indent string) {
    enc.prefix = prefix
    enc.indent = indent
}

// Quote returns the JSON-quoted version of s.
func Quote(s string) string {
    var n int
    var p []byte

    /* check for empty string */
    if s == "" {
        return `""`
    }

    /* allocate space for result */
    n = len(s) + 2
    p = make([]byte, 0, n)

    /* call the encoder */
    _ = encodeString(&p, s)
    return rt.Mem2Str(p)
}

// Encode returns the JSON encoding of val, encoded with opts.
func Encode(val interface{}, opts Options) ([]byte, error) {
    buf := newBytes()
    err := EncodeInto(&buf, val, opts)

    /* check for errors */
    if err != nil {
        freeBytes(buf)
        return nil, err
    }

    if opts & EscapeHTML != 0 {
        return buf, nil
    }

    /* make a copy of the result */
    ret := make([]byte, len(buf))
    copy(ret, buf)

    freeBytes(buf)
    /* return the buffer into pool */
    return ret, nil
}

// EncodeInto is like Encode but uses a user-supplied buffer instead of allocating
// a new one.
func EncodeInto(buf *[]byte, val interface{}, opts Options) error {
    stk := newStack()
    efv := rt.UnpackEface(val)
    err := encodeTypedPointer(buf, efv.Type, &efv.Value, stk, uint64(opts))

    /* return the stack into pool */
    if err != nil {
        resetStack(stk)
    }
    freeStack(stk)

    /* EscapeHTML needs to allocate a new buffer*/
    if opts & EscapeHTML != 0 {
        dest := HTMLEscape(nil, *buf)
        freeBytes(*buf) // free origin used buffer
        *buf = dest
    }

    /* avoid GC ahead */
    runtime.KeepAlive(buf)
    runtime.KeepAlive(efv)
    return err
}

var typeByte = rt.UnpackType(reflect.TypeOf(byte(0)))

// HTMLEscape appends to dst the JSON-encoded src with <, >, &, U+2028 and U+2029
// characters inside string literals changed to \u003c, \u003e, \u0026, \u2028, \u2029
// so that the JSON will be safe to embed inside HTML <script> tags.
// For historical reasons, web browsers don't honor standard HTML
// escaping within <script> tags, so an alternative JSON encoding must
// be used.
func HTMLEscape(dest []byte, src []byte) []byte {
    nb := len(src)

    // initilize dest buffer
    cap := nb * 6 / 5
    if dest == nil {
        dest = make([]byte, 0, cap)
    }
    ds := (*rt.GoSlice)(unsafe.Pointer(&dest))
    sp := (*rt.GoSlice)(unsafe.Pointer(&src)).Ptr
    ds.Len = 0
    if (ds.Cap < cap) {
        *ds = growslice(typeByte, *ds, cap)
    }

    for nb > 0 {
        dp := unsafe.Pointer(uintptr(ds.Ptr) + uintptr(ds.Len))
        dn := ds.Cap - ds.Len

        ret := native.HTMLEscape(sp, nb, dp, &dn)
        ds.Len += dn

        if ret >= 0 {
            break
        }
        ret = ^ret
        nb -= ret

        *ds = growslice(typeByte, *ds, ds.Cap * 2)
        sp = unsafe.Pointer(uintptr(sp) + uintptr(ret))
    }
    return dest
}

// EncodeIndented is like Encode but applies Indent to format the output.
// Each JSON element in the output will begin on a new line beginning with prefix
// followed by one or more copies of indent according to the indentation nesting.
func EncodeIndented(val interface{}, prefix string, indent string, opts Options) ([]byte, error) {
    var err error
    var out []byte
    var buf *bytes.Buffer

    /* encode into the buffer */
    out = newBytes()
    err = EncodeInto(&out, val, opts)

    /* check for errors */
    if err != nil {
        freeBytes(out)
        return nil, err
    }

    /* indent the JSON */
    buf = newBuffer()
    err = json.Indent(buf, out, prefix, indent)

    /* check for errors */
    if err != nil {
        freeBytes(out)
        freeBuffer(buf)
        return nil, err
    }

    /* copy to the result buffer */
    ret := make([]byte, buf.Len())
    copy(ret, buf.Bytes())

    /* return the buffers into pool */
    freeBytes(out)
    freeBuffer(buf)
    return ret, nil
}

// Pretouch compiles vt ahead-of-time to avoid JIT compilation on-the-fly, in
// order to reduce the first-hit latency.
//
// Opts are the compile options, for example, "option.WithCompileRecursiveDepth" is
// a compile option to set the depth of recursive compile for the nested struct type.
func Pretouch(vt reflect.Type, opts ...option.CompileOption) error {
    cfg := option.DefaultCompileOptions()
    for _, opt := range opts {
        opt(&cfg)
        break
    }
    return pretouchRec(map[reflect.Type]bool{vt:true}, cfg)
}

func pretouchType(_vt reflect.Type, opts option.CompileOptions) (map[reflect.Type]bool, error) {
    /* compile function */
    compiler := newCompiler().apply(opts)
    encoder := func(vt *rt.GoType) (interface{}, error) {
        if pp, err := compiler.compile(_vt); err != nil {
            return nil, err
        } else {
            return newAssembler(pp).Load(), nil
        }
    }

    /* find or compile */
    vt := rt.UnpackType(_vt)
    if val := programCache.Get(vt); val != nil {
        return nil, nil
    } else if _, err := programCache.Compute(vt, encoder); err == nil {
        return compiler.rec, nil
    } else {
        return nil, err
    }
}

func pretouchRec(vtm map[reflect.Type]bool, opts option.CompileOptions) error {
    if opts.RecursiveDepth < 0 || len(vtm) == 0 {
        return nil
    }
    next := make(map[reflect.Type]bool)
    for vt, _ := range(vtm) {
        sub, err := pretouchType(vt, opts)
        if err != nil {
            return err
        }
        for svt, _ := range(sub) {
            next[svt] = true
        }
    }
    opts.RecursiveDepth -= 1
    return pretouchRec(next, opts)
}

// Valid validates json and returns first non-blank character position,
// if it is only one valid json value.
// Otherwise returns invalid character position using start.
func Valid(data []byte) (ok bool, start int) {
    n := len(data)
    if n == 0 {
        return false, -1
    }
    s := rt.Mem2Str(data)
    p := 0
    m := types.NewStateMachine()
    ret := native.ValidateOne(&s, &p, m)
    types.FreeStateMachine(m) 
    if ret < 0 {
        return false, p-1
    }
    for ;p < n; p++ {
        if (types.SPACE_MASK & (1 << data[p])) == 0 {
            return false, p
        }
    }
    return true, ret
}<|MERGE_RESOLUTION|>--- conflicted
+++ resolved
@@ -59,11 +59,11 @@
     // is always escaped string and needs no quoting
     NoQuoteTextMarshaler Options = 1 << bitNoQuoteTextMarshaler
 
-<<<<<<< HEAD
+    // NoNullSliceOrMap indicates all empty Array or Object are encoded as '[]' or '{}',
+    // instead of 'null'
     NoNullSliceOrMap     Options = 1 << bitNoNullSliceOrMap
-=======
+  
     CompatibleWithStd Options = SortMapKeys | EscapeHTML | CompactMarshaler
->>>>>>> f8fb04a1
 )
 
 // Encoder represents a specific set of encoder configurations.
