--- conflicted
+++ resolved
@@ -32,19 +32,12 @@
 )
 
 type jsonTestdataEntry struct {
-<<<<<<< HEAD
-	name string
-	data []byte
-	val  any
-	valI any
-	new  func() any // nil if there is no concrete type for this
-	newI func() any
-=======
     name string
     data []byte
     val  any
+    valI any
     new  func() any // nil if there is no concrete type for this
->>>>>>> d44424bd
+    newI func() any
 }
 
 var (
@@ -104,38 +97,24 @@
                 newFn = func() any { return new(twitterRoot) }
             }
 
-<<<<<<< HEAD
-			var newFnI = func() any { return new(any) }
-
-			// Fill into value
-			var val any = newFn()
-			err = json.Unmarshal(data, val)
-			if err != nil {
-				panic(err)
-			}
-			var valI any = newFnI()
-			err = json.Unmarshal(data, valI)
-			if err != nil {
-				panic(err)
-			}
-						
-			jsonTestdataLazy = append(jsonTestdataLazy, jsonTestdataEntry{name, data, val, valI, newFn, newFnI})
-		}
-	})
-	return jsonTestdataLazy
-=======
+            var newFnI = func() any { return new(any) }
+
             // Fill into value
             var val any = newFn()
             err = json.Unmarshal(data, val)
             if err != nil {
                 panic(err)
             }
+            var valI any = newFnI()
+            err = json.Unmarshal(data, valI)
+            if err != nil {
+                panic(err)
+            }
                         
-            jsonTestdataLazy = append(jsonTestdataLazy, jsonTestdataEntry{name, data, val, newFn})
+            jsonTestdataLazy = append(jsonTestdataLazy, jsonTestdataEntry{name, data, val, valI, newFn, newFnI})
         }
     })
     return jsonTestdataLazy
->>>>>>> d44424bd
 }
 
 type (
