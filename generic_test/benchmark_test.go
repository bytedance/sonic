// +build go1.18

/*
 * Copyright 2022 ByteDance Inc.
 *
 * Licensed under the Apache License, Version 2.0 (the "License");
 * you may not use this file except in compliance with the License.
 * You may obtain a copy of the License at
 *
 *     http://www.apache.org/licenses/LICENSE-2.0
 *
 * Unless required by applicable law or agreed to in writing, software
 * distributed under the License is distributed on an "AS IS" BASIS,
 * WITHOUT WARRANTIES OR CONDITIONS OF ANY KIND, either express or implied.
 * See the License for the specific language governing permissions and
 * limitations under the License.
 */

package generic_test

import(
    `os`
    `testing`
    `reflect`
    `fmt`
    `github.com/bytedance/sonic`
    `encoding/json`
    gojson `github.com/goccy/go-json`
    jsoniter `github.com/json-iterator/go`
    jsonv2 `github.com/go-json-experiment/json`
)

var (
    validFlag = os.Getenv("SONIC_VALID_GENERIC_BENCH")  != ""
    pretouchFlag = os.Getenv("SONIC_NO_PRETOUCH_BENCH") == ""
)

type jsonLibEntry struct {
    name      string
    marshal   func(any) ([]byte, error)
    unmarshal func([]byte, any) error
}

var jsonLibs = []jsonLibEntry {
    {"Std", json.Marshal, json.Unmarshal},
    {"StdV2", jsonv2.Marshal, jsonv2.Unmarshal},
    {"Sonic", sonic.Marshal, sonic.Unmarshal},
    {"SonicStd", sonic.ConfigStd.Marshal, sonic.ConfigStd.Unmarshal},
    {"GoJson", gojson.Marshal, gojson.Unmarshal},
    {"JsonIter", jsoniter.Marshal, jsoniter.Unmarshal},
    {"JsonIterStd", jsoniter.ConfigCompatibleWithStandardLibrary.Marshal, jsoniter.ConfigCompatibleWithStandardLibrary.Unmarshal},
}

<<<<<<< HEAD
func BenchmarkUnmarshalConcrete(b *testing.B)     { 
	runUnmarshalC(b)
}

func BenchmarkUnmarshalInterface(b *testing.B)     { 
	runUnmarshalI(b)
}

func BenchmarkMarshalConcrete(b *testing.B)     { 
	runMarshalC(b) 
}

func BenchmarkMarshalInterface(b *testing.B)     { 
	runMarshalI(b) 
}

func runUnmarshalC(b *testing.B) {
	for _, tt := range jsonTestdata() {
		for _, lib := range jsonLibs {
			var val any = tt.new()
			pretouch := func() {
				_ = lib.unmarshal(tt.data, val)
			}
	
			run := func(b *testing.B) {
				val = tt.new()
				if err := lib.unmarshal(tt.data, val); err != nil {
					b.Fatalf("%s Unmarshal error: %v", lib.name, err)
				}
			}

			valid := func(b *testing.B) {
				val1, val2 := tt.new(), tt.new()
				if err := json.Unmarshal(tt.data, val1); err != nil {
					panic(err)
				}
				if err := lib.unmarshal(tt.data, val2); err != nil {
					panic(err)
				}
				if !reflect.DeepEqual(val1, val2) {
					b.Fatalf("%s Unmarshal output mismatch:\ngot  %v\nwant %v", lib.name, val2, val1)
				}
			}

			name := fmt.Sprintf("%s_%s", tt.name, lib.name)
			b.Run(name, func(b *testing.B) {
				if pretouchFlag {
					pretouch()
				}
				valid(b)
				b.ResetTimer()
				b.ReportAllocs()
				b.SetBytes(int64(len(tt.data)))
				for i := 0; i < b.N; i++ {
					run(b)
				}
			})
		}
	}
}

func runUnmarshalI(b *testing.B) {
	for _, tt := range jsonTestdata() {
		for _, lib := range jsonLibs {
			var val any = tt.newI()
			pretouch := func() {
				_ = lib.unmarshal(tt.data, val)
			}
	
			run := func(b *testing.B) {
				val = tt.newI()
				if err := lib.unmarshal(tt.data, val); err != nil {
					b.Fatalf("%s Unmarshal error: %v", lib.name, err)
				}
			}

			valid := func(b *testing.B) {
				val1, val2 := tt.newI(), tt.newI()
				if err := json.Unmarshal(tt.data, val1); err != nil {
					panic(err)
				}
				if err := lib.unmarshal(tt.data, val2); err != nil {
					panic(err)
				}
				if !reflect.DeepEqual(val1, val2) {
					b.Fatalf("%s Unmarshal output mismatch:\ngot  %v\nwant %v", lib.name, val2, val1)
				}
			}

			name := fmt.Sprintf("%s_%s", tt.name, lib.name)
			b.Run(name, func(b *testing.B) {
				if pretouchFlag {
					pretouch()
				}
				valid(b)
				b.ResetTimer()
				b.ReportAllocs()
				b.SetBytes(int64(len(tt.data)))
				for i := 0; i < b.N; i++ {
					run(b)
				}
			})
		}
	}
}

func runMarshalC(b *testing.B) {
	for _, tt := range jsonTestdata() {
		for _, lib := range jsonLibs {
			pretouch := func() {
				_, _ = lib.marshal(tt.val)
			}

			run := func(b *testing.B) {
				if _, err := lib.marshal(tt.val); err != nil {
					b.Fatalf("%s Marshal error: %v", lib.name, err)
				}
			}

			valid := func(b *testing.B) {
				// some details are different with encoding/json, so we compare the unmarshal results from marshaled buffer
				var buf1, buf2 []byte
				buf1, err := json.Marshal(tt.val)
				if err != nil {
					b.Fatalf("encoding/json Marshal error: %v", err)
				}
				buf2, err = lib.marshal(tt.val); 
				if err != nil {
					b.Fatalf("%s Marshal error: %v", lib.name, err)
				}
				var val1, val2 = tt.new(), tt.new()
				if err := json.Unmarshal(buf1, val1); err != nil {
					b.Fatalf("encoding/json Unmarshal again error: %v", err)
				}
				if err := lib.unmarshal(buf2, val2); err != nil {
					b.Fatalf("%s Unmarshal again error: %v", lib.name, err)
				}
				if !reflect.DeepEqual(val1, val2) {
					b.Fatalf("Unmarshal again output mismatch\n")
				}
			}

			name := fmt.Sprintf("%s_%s", tt.name, lib.name)
			b.Run(name, func(b *testing.B) {
				if pretouchFlag {
					pretouch()
				}
				if (validFlag) {
					valid(b)
				}
				b.ResetTimer()
				b.ReportAllocs()
				b.SetBytes(int64(len(tt.data)))
				for i := 0; i < b.N; i++ {
					run(b)
				}
			})
		}
	}
}

func runMarshalI(b *testing.B) {
	for _, tt := range jsonTestdata() {
		for _, lib := range jsonLibs {
			pretouch := func() {
				_, _ = lib.marshal(tt.valI)
			}

			run := func(b *testing.B) {
				if _, err := lib.marshal(tt.valI); err != nil {
					b.Fatalf("%s Marshal error: %v", lib.name, err)
				}
			}

			valid := func(b *testing.B) {
				// some details are different with encoding/json, so we compare the unmarshal results from marshaled buffer
				var buf1, buf2 []byte
				buf1, err := json.Marshal(tt.valI)
				if err != nil {
					b.Fatalf("encoding/json Marshal error: %v", err)
				}
				buf2, err = lib.marshal(tt.valI); 
				if err != nil {
					b.Fatalf("%s Marshal error: %v", lib.name, err)
				}
				var val1, val2 = tt.new(), tt.new()
				if err := json.Unmarshal(buf1, val1); err != nil {
					b.Fatalf("encoding/json Unmarshal again error: %v", err)
				}
				if err := lib.unmarshal(buf2, val2); err != nil {
					b.Fatalf("%s Unmarshal again error: %v", lib.name, err)
				}
				if !reflect.DeepEqual(val1, val2) {
					b.Fatalf("Unmarshal again output mismatch\n")
				}
			}

			name := fmt.Sprintf("%s_%s", tt.name, lib.name)
			b.Run(name, func(b *testing.B) {
				if pretouchFlag {
					pretouch()
				}
				if (validFlag) {
					valid(b)
				}
				b.ResetTimer()
				b.ReportAllocs()
				b.SetBytes(int64(len(tt.data)))
				for i := 0; i < b.N; i++ {
					run(b)
				}
			})
		}
	}
=======
func BenchmarkUnmarshal(b *testing.B)     { 
    runUnmarshal(b)
}

func BenchmarkMarshal(b *testing.B)     { 
    runMarshal(b) 
}

func runUnmarshal(b *testing.B) {
    for _, tt := range jsonTestdata() {
        for _, lib := range jsonLibs {
            var val any = tt.new()
            pretouch := func() {
                _ = lib.unmarshal(tt.data, val)
            }
    
            run := func(b *testing.B) {
                val = tt.new()
                if err := lib.unmarshal(tt.data, val); err != nil {
                    b.Fatalf("%s Unmarshal error: %v", lib.name, err)
                }
            }

            valid := func(b *testing.B) {
                val1, val2 := tt.new(), tt.new()
                if err := json.Unmarshal(tt.data, val1); err != nil {
                    panic(err)
                }
                if err := lib.unmarshal(tt.data, val2); err != nil {
                    panic(err)
                }
                if !reflect.DeepEqual(val1, val2) {
                    b.Fatalf("%s Unmarshal output mismatch:\ngot  %v\nwant %v", lib.name, val2, val1)
                }
            }

            name := fmt.Sprintf("%s_%s", tt.name, lib.name)
            b.Run(name, func(b *testing.B) {
                if pretouchFlag {
                    pretouch()
                }
                valid(b)
                b.ResetTimer()
                b.ReportAllocs()
                b.SetBytes(int64(len(tt.data)))
                for i := 0; i < b.N; i++ {
                    run(b)
                }
            })
        }
    }
}

func runMarshal(b *testing.B) {
    for _, tt := range jsonTestdata() {
        for _, lib := range jsonLibs {
            pretouch := func() {
                _, _ = lib.marshal(tt.val)
            }

            run := func(b *testing.B) {
                if _, err := lib.marshal(tt.val); err != nil {
                    b.Fatalf("%s Marshal error: %v", lib.name, err)
                }
            }

            valid := func(b *testing.B) {
                // some details are different with encoding/json, so we compare the unmarshal results from marshaled buffer
                var buf1, buf2 []byte
                buf1, err := json.Marshal(tt.val)
                if err != nil {
                    b.Fatalf("encoding/json Marshal error: %v", err)
                }
                buf2, err = lib.marshal(tt.val); 
                if err != nil {
                    b.Fatalf("%s Marshal error: %v", lib.name, err)
                }
                var val1, val2 = tt.new(), tt.new()
                if err := json.Unmarshal(buf1, val1); err != nil {
                    b.Fatalf("encoding/json Unmarshal again error: %v", err)
                }
                if err := lib.unmarshal(buf2, val2); err != nil {
                    b.Fatalf("%s Unmarshal again error: %v", lib.name, err)
                }
                if !reflect.DeepEqual(val1, val2) {
                    b.Fatalf("Unmarshal again output mismatch\n")
                }
            }

            name := fmt.Sprintf("%s_%s", tt.name, lib.name)
            b.Run(name, func(b *testing.B) {
                if pretouchFlag {
                    pretouch()
                }
                if (validFlag) {
                    valid(b)
                }
                b.ResetTimer()
                b.ReportAllocs()
                b.SetBytes(int64(len(tt.data)))
                for i := 0; i < b.N; i++ {
                    run(b)
                }
            })
        }
    }
>>>>>>> d44424bd
}<|MERGE_RESOLUTION|>--- conflicted
+++ resolved
@@ -18,7 +18,7 @@
 
 package generic_test
 
-import(
+import (
     `os`
     `testing`
     `reflect`
@@ -51,231 +51,23 @@
     {"JsonIterStd", jsoniter.ConfigCompatibleWithStandardLibrary.Marshal, jsoniter.ConfigCompatibleWithStandardLibrary.Unmarshal},
 }
 
-<<<<<<< HEAD
 func BenchmarkUnmarshalConcrete(b *testing.B)     { 
-	runUnmarshalC(b)
+    runUnmarshalC(b)
 }
 
 func BenchmarkUnmarshalInterface(b *testing.B)     { 
-	runUnmarshalI(b)
+    runUnmarshalI(b)
 }
 
 func BenchmarkMarshalConcrete(b *testing.B)     { 
-	runMarshalC(b) 
+    runMarshalC(b) 
 }
 
 func BenchmarkMarshalInterface(b *testing.B)     { 
-	runMarshalI(b) 
+    runMarshalI(b) 
 }
 
 func runUnmarshalC(b *testing.B) {
-	for _, tt := range jsonTestdata() {
-		for _, lib := range jsonLibs {
-			var val any = tt.new()
-			pretouch := func() {
-				_ = lib.unmarshal(tt.data, val)
-			}
-	
-			run := func(b *testing.B) {
-				val = tt.new()
-				if err := lib.unmarshal(tt.data, val); err != nil {
-					b.Fatalf("%s Unmarshal error: %v", lib.name, err)
-				}
-			}
-
-			valid := func(b *testing.B) {
-				val1, val2 := tt.new(), tt.new()
-				if err := json.Unmarshal(tt.data, val1); err != nil {
-					panic(err)
-				}
-				if err := lib.unmarshal(tt.data, val2); err != nil {
-					panic(err)
-				}
-				if !reflect.DeepEqual(val1, val2) {
-					b.Fatalf("%s Unmarshal output mismatch:\ngot  %v\nwant %v", lib.name, val2, val1)
-				}
-			}
-
-			name := fmt.Sprintf("%s_%s", tt.name, lib.name)
-			b.Run(name, func(b *testing.B) {
-				if pretouchFlag {
-					pretouch()
-				}
-				valid(b)
-				b.ResetTimer()
-				b.ReportAllocs()
-				b.SetBytes(int64(len(tt.data)))
-				for i := 0; i < b.N; i++ {
-					run(b)
-				}
-			})
-		}
-	}
-}
-
-func runUnmarshalI(b *testing.B) {
-	for _, tt := range jsonTestdata() {
-		for _, lib := range jsonLibs {
-			var val any = tt.newI()
-			pretouch := func() {
-				_ = lib.unmarshal(tt.data, val)
-			}
-	
-			run := func(b *testing.B) {
-				val = tt.newI()
-				if err := lib.unmarshal(tt.data, val); err != nil {
-					b.Fatalf("%s Unmarshal error: %v", lib.name, err)
-				}
-			}
-
-			valid := func(b *testing.B) {
-				val1, val2 := tt.newI(), tt.newI()
-				if err := json.Unmarshal(tt.data, val1); err != nil {
-					panic(err)
-				}
-				if err := lib.unmarshal(tt.data, val2); err != nil {
-					panic(err)
-				}
-				if !reflect.DeepEqual(val1, val2) {
-					b.Fatalf("%s Unmarshal output mismatch:\ngot  %v\nwant %v", lib.name, val2, val1)
-				}
-			}
-
-			name := fmt.Sprintf("%s_%s", tt.name, lib.name)
-			b.Run(name, func(b *testing.B) {
-				if pretouchFlag {
-					pretouch()
-				}
-				valid(b)
-				b.ResetTimer()
-				b.ReportAllocs()
-				b.SetBytes(int64(len(tt.data)))
-				for i := 0; i < b.N; i++ {
-					run(b)
-				}
-			})
-		}
-	}
-}
-
-func runMarshalC(b *testing.B) {
-	for _, tt := range jsonTestdata() {
-		for _, lib := range jsonLibs {
-			pretouch := func() {
-				_, _ = lib.marshal(tt.val)
-			}
-
-			run := func(b *testing.B) {
-				if _, err := lib.marshal(tt.val); err != nil {
-					b.Fatalf("%s Marshal error: %v", lib.name, err)
-				}
-			}
-
-			valid := func(b *testing.B) {
-				// some details are different with encoding/json, so we compare the unmarshal results from marshaled buffer
-				var buf1, buf2 []byte
-				buf1, err := json.Marshal(tt.val)
-				if err != nil {
-					b.Fatalf("encoding/json Marshal error: %v", err)
-				}
-				buf2, err = lib.marshal(tt.val); 
-				if err != nil {
-					b.Fatalf("%s Marshal error: %v", lib.name, err)
-				}
-				var val1, val2 = tt.new(), tt.new()
-				if err := json.Unmarshal(buf1, val1); err != nil {
-					b.Fatalf("encoding/json Unmarshal again error: %v", err)
-				}
-				if err := lib.unmarshal(buf2, val2); err != nil {
-					b.Fatalf("%s Unmarshal again error: %v", lib.name, err)
-				}
-				if !reflect.DeepEqual(val1, val2) {
-					b.Fatalf("Unmarshal again output mismatch\n")
-				}
-			}
-
-			name := fmt.Sprintf("%s_%s", tt.name, lib.name)
-			b.Run(name, func(b *testing.B) {
-				if pretouchFlag {
-					pretouch()
-				}
-				if (validFlag) {
-					valid(b)
-				}
-				b.ResetTimer()
-				b.ReportAllocs()
-				b.SetBytes(int64(len(tt.data)))
-				for i := 0; i < b.N; i++ {
-					run(b)
-				}
-			})
-		}
-	}
-}
-
-func runMarshalI(b *testing.B) {
-	for _, tt := range jsonTestdata() {
-		for _, lib := range jsonLibs {
-			pretouch := func() {
-				_, _ = lib.marshal(tt.valI)
-			}
-
-			run := func(b *testing.B) {
-				if _, err := lib.marshal(tt.valI); err != nil {
-					b.Fatalf("%s Marshal error: %v", lib.name, err)
-				}
-			}
-
-			valid := func(b *testing.B) {
-				// some details are different with encoding/json, so we compare the unmarshal results from marshaled buffer
-				var buf1, buf2 []byte
-				buf1, err := json.Marshal(tt.valI)
-				if err != nil {
-					b.Fatalf("encoding/json Marshal error: %v", err)
-				}
-				buf2, err = lib.marshal(tt.valI); 
-				if err != nil {
-					b.Fatalf("%s Marshal error: %v", lib.name, err)
-				}
-				var val1, val2 = tt.new(), tt.new()
-				if err := json.Unmarshal(buf1, val1); err != nil {
-					b.Fatalf("encoding/json Unmarshal again error: %v", err)
-				}
-				if err := lib.unmarshal(buf2, val2); err != nil {
-					b.Fatalf("%s Unmarshal again error: %v", lib.name, err)
-				}
-				if !reflect.DeepEqual(val1, val2) {
-					b.Fatalf("Unmarshal again output mismatch\n")
-				}
-			}
-
-			name := fmt.Sprintf("%s_%s", tt.name, lib.name)
-			b.Run(name, func(b *testing.B) {
-				if pretouchFlag {
-					pretouch()
-				}
-				if (validFlag) {
-					valid(b)
-				}
-				b.ResetTimer()
-				b.ReportAllocs()
-				b.SetBytes(int64(len(tt.data)))
-				for i := 0; i < b.N; i++ {
-					run(b)
-				}
-			})
-		}
-	}
-=======
-func BenchmarkUnmarshal(b *testing.B)     { 
-    runUnmarshal(b)
-}
-
-func BenchmarkMarshal(b *testing.B)     { 
-    runMarshal(b) 
-}
-
-func runUnmarshal(b *testing.B) {
     for _, tt := range jsonTestdata() {
         for _, lib := range jsonLibs {
             var val any = tt.new()
@@ -320,7 +112,52 @@
     }
 }
 
-func runMarshal(b *testing.B) {
+func runUnmarshalI(b *testing.B) {
+    for _, tt := range jsonTestdata() {
+        for _, lib := range jsonLibs {
+            var val any = tt.newI()
+            pretouch := func() {
+                _ = lib.unmarshal(tt.data, val)
+            }
+    
+            run := func(b *testing.B) {
+                val = tt.newI()
+                if err := lib.unmarshal(tt.data, val); err != nil {
+                    b.Fatalf("%s Unmarshal error: %v", lib.name, err)
+                }
+            }
+
+            valid := func(b *testing.B) {
+                val1, val2 := tt.newI(), tt.newI()
+                if err := json.Unmarshal(tt.data, val1); err != nil {
+                    panic(err)
+                }
+                if err := lib.unmarshal(tt.data, val2); err != nil {
+                    panic(err)
+                }
+                if !reflect.DeepEqual(val1, val2) {
+                    b.Fatalf("%s Unmarshal output mismatch:\ngot  %v\nwant %v", lib.name, val2, val1)
+                }
+            }
+
+            name := fmt.Sprintf("%s_%s", tt.name, lib.name)
+            b.Run(name, func(b *testing.B) {
+                if pretouchFlag {
+                    pretouch()
+                }
+                valid(b)
+                b.ResetTimer()
+                b.ReportAllocs()
+                b.SetBytes(int64(len(tt.data)))
+                for i := 0; i < b.N; i++ {
+                    run(b)
+                }
+            })
+        }
+    }
+}
+
+func runMarshalC(b *testing.B) {
     for _, tt := range jsonTestdata() {
         for _, lib := range jsonLibs {
             pretouch := func() {
@@ -373,5 +210,59 @@
             })
         }
     }
->>>>>>> d44424bd
+}
+
+func runMarshalI(b *testing.B) {
+    for _, tt := range jsonTestdata() {
+        for _, lib := range jsonLibs {
+            pretouch := func() {
+                _, _ = lib.marshal(tt.valI)
+            }
+
+            run := func(b *testing.B) {
+                if _, err := lib.marshal(tt.valI); err != nil {
+                    b.Fatalf("%s Marshal error: %v", lib.name, err)
+                }
+            }
+
+            valid := func(b *testing.B) {
+                // some details are different with encoding/json, so we compare the unmarshal results from marshaled buffer
+                var buf1, buf2 []byte
+                buf1, err := json.Marshal(tt.valI)
+                if err != nil {
+                    b.Fatalf("encoding/json Marshal error: %v", err)
+                }
+                buf2, err = lib.marshal(tt.valI); 
+                if err != nil {
+                    b.Fatalf("%s Marshal error: %v", lib.name, err)
+                }
+                var val1, val2 = tt.new(), tt.new()
+                if err := json.Unmarshal(buf1, val1); err != nil {
+                    b.Fatalf("encoding/json Unmarshal again error: %v", err)
+                }
+                if err := lib.unmarshal(buf2, val2); err != nil {
+                    b.Fatalf("%s Unmarshal again error: %v", lib.name, err)
+                }
+                if !reflect.DeepEqual(val1, val2) {
+                    b.Fatalf("Unmarshal again output mismatch\n")
+                }
+            }
+
+            name := fmt.Sprintf("%s_%s", tt.name, lib.name)
+            b.Run(name, func(b *testing.B) {
+                if pretouchFlag {
+                    pretouch()
+                }
+                if (validFlag) {
+                    valid(b)
+                }
+                b.ResetTimer()
+                b.ReportAllocs()
+                b.SetBytes(int64(len(tt.data)))
+                for i := 0; i < b.N; i++ {
+                    run(b)
+                }
+            })
+        }
+    }
 }