name: Fuzz Test Linux-X64

on: pull_request

jobs:
  build:
    strategy:
        max-parallel: 2
        matrix:
          mode: [run, runopt]
          os: [ubuntu-latest, ubuntu-24.04-arm]
          exclude:
            - os: ubuntu-24.04-arm
              mode: runopt

    runs-on: ${{ matrix.os }}
    steps:
      - name: Clear repository
        run: sudo rm -fr $GITHUB_WORKSPACE && mkdir $GITHUB_WORKSPACE

      - uses: actions/checkout@v2

      - name: Set up Go
        uses: actions/setup-go@v2
        with:
          go-version: 1.20.x

      - uses: actions/cache@v2
        with:
          path: ~/go/pkg/mod
          key: ${{ runner.os }}-go-${{ hashFiles('**/go.sum') }}
          restore-keys: |
            ${{ runner.os }}-go-

      - name: Fuzz sonic
<<<<<<< HEAD
        run: ./scripts/fuzz.sh run

      - name: Fuzz sonic VM
        run: ./scripts/fuzz.sh runopt
=======
        run: ./scripts/fuzz.sh ${{ matrix.mode }}
>>>>>>> 51ef6054
<|MERGE_RESOLUTION|>--- conflicted
+++ resolved
@@ -33,11 +33,4 @@
             ${{ runner.os }}-go-
 
       - name: Fuzz sonic
-<<<<<<< HEAD
-        run: ./scripts/fuzz.sh run
-
-      - name: Fuzz sonic VM
-        run: ./scripts/fuzz.sh runopt
-=======
         run: ./scripts/fuzz.sh ${{ matrix.mode }}
->>>>>>> 51ef6054
