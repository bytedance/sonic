
name: Unit Test

on: pull_request

jobs:
  build:
    strategy:
      matrix:
        go-version: [1.20.x, 1.21.x, 1.22.x, 1.23.x]
        runner_arch: [ubuntu-24.04-arm]

    runs-on: ${{ matrix.runner_arch }}
    
    steps:
      - name: Clear repository
<<<<<<< HEAD
        run: sudo rm -fr $GITHUB_WORKSPACE && mkdir $GITHUB_WORKSPACE
=======
        run: rm -fr $GITHUB_WORKSPACE && mkdir $GITHUB_WORKSPACE
      
>>>>>>> 51ef6054
      - uses: actions/checkout@v4

      - name: Set up Go
        uses: actions/setup-go@v4
        with:
          go-version: ${{ matrix.go-version }}
          cache: true

      - name: Cache Go modules
        uses: actions/cache@v3
        with:
          path: |
            ~/go/pkg/mod
            ${{ github.workspace }}/go.sum
          key: ${{ runner.os }}-go-${{ hashFiles('**/go.sum') }}

      - name: Unit Test
        run: |
          GOMAXPROCS=4 go test -race -covermode=atomic -coverprofile=coverage.txt $(go list ./... | grep -v -E 'loader|jit|avx|x86|sse')

      - name: Data Race
        run: |
          ./scripts/test_race.sh

      - name: Generic Test
        if: ${{ !startsWith(matrix.go-version, '1.17.') }}
        run: GOMAXPROCS=4 go test -v -race ./generic_test

      - name: Codecov
        run: bash <(curl -s https://codecov.io/bash)<|MERGE_RESOLUTION|>--- conflicted
+++ resolved
@@ -14,12 +14,8 @@
     
     steps:
       - name: Clear repository
-<<<<<<< HEAD
-        run: sudo rm -fr $GITHUB_WORKSPACE && mkdir $GITHUB_WORKSPACE
-=======
         run: rm -fr $GITHUB_WORKSPACE && mkdir $GITHUB_WORKSPACE
-      
->>>>>>> 51ef6054
+
       - uses: actions/checkout@v4
 
       - name: Set up Go
